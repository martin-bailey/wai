{-# LANGUAGE CPP #-}
{-# LANGUAGE ScopedTypeVariables #-}

module Network.Wai.Handler.Warp.Run where

import Control.Concurrent (threadDelay, forkIOWithUnmask)
import qualified Control.Concurrent as Conc (yield)
import Control.Exception as E
import qualified Control.Exception.Lifted as Lifted
import Control.Monad (forever, when, unless, void)
import Control.Monad.IO.Class (MonadIO, liftIO)
import Data.ByteString (ByteString)
import qualified Data.ByteString as S
import Data.Conduit
import Data.Conduit.Internal (ResumableSource (..))
import qualified Data.Conduit.List as CL
import Data.Conduit.Network (bindPort)
import Network (sClose, Socket)
import Network.Sendfile
import Network.Socket (accept, SockAddr)
import qualified Network.Socket.ByteString as Sock
import Network.Wai
import Network.Wai.Handler.Warp.Request
import Network.Wai.Handler.Warp.Response
import Network.Wai.Handler.Warp.Settings
import qualified Network.Wai.Handler.Warp.Timeout as T
import Network.Wai.Handler.Warp.Types

#if WINDOWS
import qualified Control.Concurrent.MVar as MV
import Network.Socket (withSocketsDo)
import Control.Concurrent (forkIO)
#else
import System.Posix.IO (FdOption(CloseOnExec), setFdOption)
import Network.Socket (fdSocket)
#endif

#if SENDFILEFD
import Control.Applicative
import qualified Network.Wai.Handler.Warp.FdCache as F
#endif

-- FIXME come up with good values here
bytesPerRead :: Int
bytesPerRead = 4096

-- | Default action value for 'Connection'
socketConnection :: Socket -> Connection
socketConnection s = Connection
    { connSendMany = Sock.sendMany s
    , connSendAll = Sock.sendAll s
    , connSendFile = sendFile s
    , connClose = sClose s
    , connRecv = Sock.recv s bytesPerRead
    }

sendFile :: Socket -> FilePath -> Integer -> Integer -> IO () -> [ByteString] -> Cleaner -> IO ()
#if SENDFILEFD
sendFile s path off len act hdr cleaner = case fdCacher cleaner of
    Nothing  -> sendfileWithHeader s path (PartOfFile off len) act hdr
    Just fdc -> do
        (fd, fresher) <- F.getFd fdc path
        sendfileFdWithHeader s fd (PartOfFile off len) (act>>fresher) hdr
#else
sendFile s path off len act hdr _ =
    sendfileWithHeader s path (PartOfFile off len) act hdr
#endif

#if __GLASGOW_HASKELL__ < 702
allowInterrupt :: IO ()
allowInterrupt = unblock $ return ()
#endif

-- | Run an 'Application' on the given port. This calls 'runSettings' with
-- 'defaultSettings'.
run :: Port -> Application -> IO ()
run p = runSettings defaultSettings { settingsPort = p }

-- | Run a Warp server with the given settings.
runSettings :: Settings -> Application -> IO ()
#if WINDOWS
runSettings set app = withSocketsDo $ do
    var <- MV.newMVar Nothing
    let clean = MV.modifyMVar_ var $ \s -> maybe (return ()) sClose s >> return Nothing
    void . forkIO $ bracket
        (bindPort (settingsPort set) (settingsHost set))
        (const clean)
        (\s -> do
            MV.modifyMVar_ var (\_ -> return $ Just s)
            runSettingsSocket set s app)
    forever (threadDelay maxBound) `finally` clean
#else
runSettings set app =
    bracket
        (bindPort (settingsPort set) (settingsHost set))
        sClose
        (\socket -> do
            setSocketCloseOnExec socket
            runSettingsSocket set socket app)
#endif

-- | Same as 'runSettings', but uses a user-supplied socket instead of opening
-- one. This allows the user to provide, for example, Unix named socket, which
-- can be used when reverse HTTP proxying into your application.
--
-- Note that the 'settingsPort' will still be passed to 'Application's via the
-- 'serverPort' record.
runSettingsSocket :: Settings -> Socket -> Application -> IO ()
runSettingsSocket set socket app =
    runSettingsConnection set getter app
  where
    getter = do
        (conn, sa) <- accept socket
        setSocketCloseOnExec socket
        return (socketConnection conn, sa)

runSettingsConnection :: Settings -> IO (Connection, SockAddr) -> Application -> IO ()
runSettingsConnection set getConn app = runSettingsConnectionMaker set getConnMaker app
  where
    getConnMaker = do
      (conn, sa) <- getConn
      return (return conn, sa)

-- | Allows you to provide a function which will return a @Connection@. In
-- cases where creating the @Connection@ can be expensive, this allows the
-- expensive computations to be performed in a separate thread instead of the
-- main server loop.
--
-- Since 1.3.5
runSettingsConnectionMaker :: Settings -> IO (IO Connection, SockAddr) -> Application -> IO ()
runSettingsConnectionMaker set getConn app = do
#if SENDFILEFD
    let duration = settingsFdCacheDuration set
    fc <- case duration of
        0 -> return Nothing
        _ -> Just <$> F.initialize (duration * 1000000)
#endif
    settingsBeforeMainLoop set

    -- Note that there is a thorough discussion of the exception safety of the
    -- following code at: https://github.com/yesodweb/wai/issues/146
    --
    -- We need to make sure of two things:
    --
    -- 1. Asynchronous exceptions are not blocked entirely in the main loop.
    --    Doing so would make it impossible to kill the Warp thread.
    --
    -- 2. Once a connection maker is received via getConnLoop, the connection
    --    is guaranteed to be closed, even in the presence of async exceptions.
    --
    -- Our approach is explained in the comments below.

    -- First mask all exceptions in the main loop. This is necessary to ensure
    -- that no async exception is throw between the call to getConnLoop and the
    -- registering of connClose.
    withTimeoutManager $ \tm -> mask_ . forever $ do
        -- Allow async exceptions before receiving the next connection maker.
        allowInterrupt

        -- getConnLoop will try to receive the next incoming request. It
        -- returns a /connection maker/, not a connection, since in some
        -- circumstances creating a working connection from a raw socket may be
        -- an expensive operation, and this expensive work should not be
        -- performed in the main event loop. An example of something expensive
        -- would be TLS negotiation.
        (mkConn, addr) <- getConnLoop

        -- Fork a new worker thread for this connection maker, and ask for a
        -- function to unmask (i.e., allow async exceptions to be thrown).
        --
        -- GHC 7.8 cannot infer the type of "void . forkIOWithUnmask"
        void $ forkIOWithUnmask $ \unmask ->
            -- Run the connection maker to get a new connection, and ensure
            -- that the connection is closed. If the mkConn call throws an
            -- exception, we will leak the connection. If the mkConn call is
            -- vulnerable to attacks (e.g., Slowloris), we do nothing to
            -- protect the server. It is therefore vital that mkConn is well
            -- vetted.
            --
            -- We grab the connection before registering timeouts since the
            -- timeouts will be useless during connection creation, due to the
            -- fact that async exceptions are still masked.
            bracket mkConn connClose $ \conn ->

            -- We need to register a timeout handler for this thread, and
            -- cancel that handler as soon as we exit.
            bracket (T.registerKillThread tm) T.cancel $ \th ->
#if SENDFILEFD
                let cleaner = Cleaner th fc
#else
                let cleaner = Cleaner th
#endif
                    -- We now have fully registered a connection close handler
                    -- in the case of all exceptions, so it is safe to one
                    -- again allow async exceptions.
                 in unmask .
                    -- Call the user-supplied on exception code if any
                    -- exceptions are thrown.
                    handle (onE Nothing) .

                    -- Call the user-supplied code for connection open and close events
                    bracket_ onOpen onClose $

                    -- Actually serve this connection.
                    serveConnection th set cleaner app conn addr
  where
    -- FIXME: only IOEception is caught. What about other exceptions?
    getConnLoop = getConn `E.catch` \(e :: IOException) -> do
        onE Nothing (toException e)
        -- "resource exhausted (Too many open files)" may happen by accept().
        -- Wait a second hoping that resource will be available.
        threadDelay 1000000
        getConnLoop
    onE = settingsOnException set
    onOpen = settingsOnOpen set
    onClose = settingsOnClose set

    withTimeoutManager f =
        case settingsManager set of
            Nothing -> bracket
                (T.initialize $ settingsTimeout set * 1000000)
                T.stopManager
                f
            Just tm -> f tm

serveConnection :: T.Handle
                -> Settings
                -> Cleaner
                -> Application -> Connection -> SockAddr-> IO ()
serveConnection timeoutHandle settings cleaner app conn remoteHost' =
    serveConnection'' $ connSource conn th
  where
    th = threadHandle cleaner

<<<<<<< HEAD
    onE env = liftIO . settingsOnException settings env

    serveConnection'' fromClient internalState = do
        (env, getSource) <- parseRequest conn timeoutHandle internalState remoteHost' fromClient
        Lifted.handle (onE (Just env)) $ case settingsIntercept settings env of
=======
    serveConnection'' fromClient = do
        (env, getSource) <- parseRequest conn timeoutHandle remoteHost' fromClient
        case settingsIntercept settings env of
>>>>>>> 08fa25c6
            Nothing -> do
                -- Let the application run for as long as it wants
                liftIO $ T.pause th

                -- In the event that some scarce resource was acquired during
                -- creating the request, we need to make sure that we don't get
                -- an async exception before calling the ResponseSource.
                keepAlive <- mask $ \restore -> do
                    res <- restore $ app env
                    liftIO $ T.resume th
                    sendResponse settings cleaner env conn restore res

                -- | We just send a Response and it takes a time to
                --   receive a Request again. If we immediately call recv,
                --   it is likely to fail and the IO manager works.
                --   It is very costy. So, we yield to another Haskell
                --   thread hoping that the next Request will arraive
                --   when this Haskell thread will be re-scheduled.
                --   This improves performance at least when
                --   the number of cores is small.
                Conc.yield
                -- flush the rest of the request body
                requestBody env $$ CL.sinkNull
                ResumableSource fromClient' _ <- liftIO getSource

                when keepAlive $ serveConnection'' fromClient'
            Just intercept -> do
                liftIO $ T.pause th
                ResumableSource fromClient' _ <- liftIO getSource
                intercept fromClient' conn

connSource :: Connection -> T.Handle -> Source IO ByteString
connSource Connection { connRecv = recv } th = src
  where
    src = do
        bs <- liftIO recv
        unless (S.null bs) $ do
            when (S.length bs >= 2048) $ liftIO $ T.tickle th
            yield bs
            src

-- Copied from: https://github.com/mzero/plush/blob/master/src/Plush/Server/Warp.hs
setSocketCloseOnExec :: Socket -> IO ()
#if WINDOWS
setSocketCloseOnExec _ = return ()
#else
setSocketCloseOnExec socket =
    setFdOption (fromIntegral $ fdSocket socket) CloseOnExec True
#endif<|MERGE_RESOLUTION|>--- conflicted
+++ resolved
@@ -232,17 +232,9 @@
   where
     th = threadHandle cleaner
 
-<<<<<<< HEAD
-    onE env = liftIO . settingsOnException settings env
-
-    serveConnection'' fromClient internalState = do
-        (env, getSource) <- parseRequest conn timeoutHandle internalState remoteHost' fromClient
-        Lifted.handle (onE (Just env)) $ case settingsIntercept settings env of
-=======
     serveConnection'' fromClient = do
         (env, getSource) <- parseRequest conn timeoutHandle remoteHost' fromClient
         case settingsIntercept settings env of
->>>>>>> 08fa25c6
             Nothing -> do
                 -- Let the application run for as long as it wants
                 liftIO $ T.pause th
